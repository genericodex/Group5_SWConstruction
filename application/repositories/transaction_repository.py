from abc import ABC, abstractmethod
<<<<<<< HEAD
from typing import List, Dict
from domain.transactions import Transaction


class TransactionRepository(ABC):
    @abstractmethod
    def save(self, transaction: Transaction) -> None:
        """Save a transaction."""
        pass

    @abstractmethod
    def get_by_id(self, transaction_id: str) -> Transaction:
        """Retrieve a transaction by its ID."""
        pass

    @abstractmethod
    def get_by_account_id(self, account_id: str) -> List[Transaction]:
        """Retrieve all transactions for a specific account."""
        pass

    @abstractmethod
    def get_all(self) -> List[Transaction]:
        """Retrieve all transactions."""
        pass


class InMemoryTransactionRepository(TransactionRepository):
    def __init__(self):
        self._transactions: Dict[str, Transaction] = {}

    def save(self, transaction: Transaction) -> None:
        self._transactions[transaction.transaction_id] = transaction

    def get_by_id(self, transaction_id: str) -> Transaction:
        transaction = self._transactions.get(transaction_id)
        if not transaction:
            raise ValueError(f"Transaction with ID '{transaction_id}' not found.")
        return transaction

    def get_by_account_id(self, account_id: str) -> List[Transaction]:
        return [
            txn for txn in self._transactions.values()
            if txn.account_id == account_id
        ]

    def get_all(self) -> List[Transaction]:
        return list(self._transactions.values())
=======
from typing import List, Optional
from domain.transactions import Transaction


class ITransactionRepository(ABC):
    @abstractmethod
    def save(self, transaction: Transaction) -> None:
        """Save a transaction to the repository"""
        pass

    @abstractmethod
    def find_by_id(self, transaction_id: str) -> Optional[Transaction]:
        """Find a transaction by its ID"""
        pass

    @abstractmethod
    def find_by_account_id(self, account_id: str) -> List[Transaction]:
        """Find all transactions for a specific account"""
        pass

    @abstractmethod
    def find_all(self) -> List[Transaction]:
        """Find all transactions"""
        pass


# class InMemoryTransactionRepository(TransactionRepository):
#     def __init__(self):
#         self._transactions: Dict[str, Transaction] = {}
#
#     def save(self, transaction: Transaction) -> None:
#         self._transactions[transaction.transaction_id] = transaction
#
#     def get_by_id(self, transaction_id: str) -> Transaction:
#         transaction = self._transactions.get(transaction_id)
#         if not transaction:
#             raise ValueError(f"Transaction with ID '{transaction_id}' not found.")
#         return transaction
#
#     def get_by_account_id(self, account_id: str) -> List[Transaction]:
#         return [
#             txn for txn in self._transactions.values()
#             if txn.account_id == account_id
#         ]
#
#     def get_all(self) -> List[Transaction]:
#         return list(self._transactions.values())
>>>>>>> d9de55b4
<|MERGE_RESOLUTION|>--- conflicted
+++ resolved
@@ -1,5 +1,4 @@
 from abc import ABC, abstractmethod
-<<<<<<< HEAD
 from typing import List, Dict
 from domain.transactions import Transaction
 
@@ -47,52 +46,3 @@
 
     def get_all(self) -> List[Transaction]:
         return list(self._transactions.values())
-=======
-from typing import List, Optional
-from domain.transactions import Transaction
-
-
-class ITransactionRepository(ABC):
-    @abstractmethod
-    def save(self, transaction: Transaction) -> None:
-        """Save a transaction to the repository"""
-        pass
-
-    @abstractmethod
-    def find_by_id(self, transaction_id: str) -> Optional[Transaction]:
-        """Find a transaction by its ID"""
-        pass
-
-    @abstractmethod
-    def find_by_account_id(self, account_id: str) -> List[Transaction]:
-        """Find all transactions for a specific account"""
-        pass
-
-    @abstractmethod
-    def find_all(self) -> List[Transaction]:
-        """Find all transactions"""
-        pass
-
-
-# class InMemoryTransactionRepository(TransactionRepository):
-#     def __init__(self):
-#         self._transactions: Dict[str, Transaction] = {}
-#
-#     def save(self, transaction: Transaction) -> None:
-#         self._transactions[transaction.transaction_id] = transaction
-#
-#     def get_by_id(self, transaction_id: str) -> Transaction:
-#         transaction = self._transactions.get(transaction_id)
-#         if not transaction:
-#             raise ValueError(f"Transaction with ID '{transaction_id}' not found.")
-#         return transaction
-#
-#     def get_by_account_id(self, account_id: str) -> List[Transaction]:
-#         return [
-#             txn for txn in self._transactions.values()
-#             if txn.account_id == account_id
-#         ]
-#
-#     def get_all(self) -> List[Transaction]:
-#         return list(self._transactions.values())
->>>>>>> d9de55b4
